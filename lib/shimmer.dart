--- conflicted
+++ resolved
@@ -179,7 +179,6 @@
 
   @override
   Widget build(BuildContext context) {
-<<<<<<< HEAD
     Widget widgetToDisplay = widget.child;
     switch (widget.shimmerState) {
       case ShimmerState.running:
@@ -192,7 +191,6 @@
             direction: widget.direction,
             gradient: widget.gradient,
             percent: _controller.value,
-            enabled: widget.shimmerState == ShimmerState.running,
           ),
         );
         break;
@@ -202,17 +200,6 @@
     return AnimatedSwitcher(
       child: widgetToDisplay,
       duration: const Duration(microseconds: 350),
-=======
-    return AnimatedBuilder(
-      animation: _controller,
-      child: widget.child,
-      builder: (BuildContext context, Widget child) => _Shimmer(
-        child: child,
-        direction: widget.direction,
-        gradient: widget.gradient,
-        percent: _controller.value,
-      ),
->>>>>>> 65f78ee0
     );
   }
 
