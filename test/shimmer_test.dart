import 'package:flutter/material.dart';
import 'package:flutter_test/flutter_test.dart';
import 'package:shimmer/shimmer.dart';

void main() {
<<<<<<< HEAD
  testWidgets('Shimmer.fromColors() can be constructed',
      (WidgetTester tester) async {
=======
  testWidgets('Shimmer.fromColors() can be constructed', (tester) async {
>>>>>>> 6952b6ca
    await tester.pumpWidget(Shimmer.fromColors(
        child: Container(
          width: 100.0,
          height: 100.0,
        ),
        baseColor: Colors.red,
        highlightColor: Colors.yellow));
  });
}<|MERGE_RESOLUTION|>--- conflicted
+++ resolved
@@ -3,12 +3,7 @@
 import 'package:shimmer/shimmer.dart';
 
 void main() {
-<<<<<<< HEAD
-  testWidgets('Shimmer.fromColors() can be constructed',
-      (WidgetTester tester) async {
-=======
   testWidgets('Shimmer.fromColors() can be constructed', (tester) async {
->>>>>>> 6952b6ca
     await tester.pumpWidget(Shimmer.fromColors(
         child: Container(
           width: 100.0,
